--- conflicted
+++ resolved
@@ -35,11 +35,7 @@
                          ('latitude', 'lat_lowestmode'),
                          ('longitude', 'lon_lowestmode'),
                          ('elev', 'elev_lowestmode'),
-<<<<<<< HEAD
-                         ('elev_dem', 'digital_elevation_model'),
-=======
                          ('elev_dem_tdx', 'digital_elevation_model'),
->>>>>>> 5d7c825c
                          ('degrade_flag', 'degrade_flag'),
                          ('quality_flag', 'quality_flag'),
                          ('sensitivity', 'sensitivity'),
@@ -48,11 +44,7 @@
                          ('latitude', 'geolocation/lat_lowestmode'),
                          ('longitude', 'geolocation/lon_lowestmode'),
                          ('elev', 'geolocation/elev_lowestmode'),
-<<<<<<< HEAD
-                         ('elev_dem', 'geolocation/digital_elevation_model'),
-=======
                          ('elev_dem_tdx', 'geolocation/digital_elevation_model'),
->>>>>>> 5d7c825c
                          ('degrade_flag', 'geolocation/degrade_flag'),
                          ('quality_flag', 'l2b_quality_flag'),
                          ('sensitivity', 'sensitivity'),
@@ -367,7 +359,7 @@
     Filters a given pandas.Dataframe containing GEDI data using its quality
     flags. The values used here have been adopted from the official GEDI L2A/L2B
     tutorials:
-    https://github.com/nasa/GEDI-Data-Resources
+    https://git.earthdata.nasa.gov/projects/LPDUR/repos/gedi-v2-tutorials/browse
     
     Parameters
     ----------
